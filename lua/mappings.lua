--- conflicted
+++ resolved
@@ -147,17 +147,15 @@
 -- get out of terminal with jk
 map("t", "jk", "<C-\\><C-n>", opt)
 
-<<<<<<< HEAD
--- Vim Fugitive
-map("n", "<Leader>gs", ":Git<CR>", opt)
-map("n", "<Leader>gh", ":diffget //2<CR>", opt)
-map("n", "<Leader>gl", ":diffget //3<CR>", opt)
-map("n", "<Leader>gb", ":Git blame<CR>", opt)
-=======
 -- Packer commands till because we are not loading it at startup
 vim.cmd("silent! command PackerCompile lua require 'pluginList' require('packer').compile()")
 vim.cmd("silent! command PackerInstall lua require 'pluginList' require('packer').install()")
 vim.cmd("silent! command PackerStatus lua require 'pluginList' require('packer').status()")
 vim.cmd("silent! command PackerSync lua require 'pluginList' require('packer').sync()")
 vim.cmd("silent! command PackerUpdate lua require 'pluginList' require('packer').update()")
->>>>>>> b0adf7a5
+
+-- Vim Fugitive
+map("n", "<Leader>gs", ":Git<CR>", opt)
+map("n", "<Leader>gh", ":diffget //2<CR>", opt)
+map("n", "<Leader>gl", ":diffget //3<CR>", opt)
+map("n", "<Leader>gb", ":Git blame<CR>", opt)